[package]
name = "affinidi-data-integrity"
description = "W3C Data Integrity Implementation"
version = "0.3.2"
edition.workspace = true
authors.workspace = true
readme = "README.md"
homepage.workspace = true
license.workspace = true
keywords.workspace = true
repository.workspace = true
publish.workspace = true
rust-version.workspace = true

<<<<<<< HEAD
=======
[features]
default = ["all-methods"]
all-methods = ["affinidi-did-resolver-cache-sdk/did-methods"]
# WebVH uses data-integrity to resolve VerificationMethod for Verification Proofs
# Causing a cyclic dependency
exclude-webvh = ["affinidi-did-resolver-cache-sdk/did-cheqd"]
>>>>>>> bfc91941

[dependencies]
affinidi-did-resolver-cache-sdk = { workspace = true }

affinidi-secrets-resolver.workspace = true
affinidi-did-common.workspace = true
<<<<<<< HEAD

=======
>>>>>>> bfc91941
chrono = { version = "0.4", features = ["serde"] }
ed25519-dalek = "2.2"
multibase = "0.9"
serde = { version = "1.0", features = ["derive", "rc"] }
serde_json = "1.0"
serde_json_canonicalizer = "0.3"
sha2 = "0.10"
thiserror = "2.0"
tracing = "0.1"

[dev-dependencies]
affinidi-tdk.workspace = true
clap = { version = "4.5", features = ["derive"] }
tokio = { version = "1.48" }
tracing-subscriber = { version = "0.3", features = [
  "env-filter",
  "fmt",
  "json",
  "valuable",
] }<|MERGE_RESOLUTION|>--- conflicted
+++ resolved
@@ -12,25 +12,11 @@
 publish.workspace = true
 rust-version.workspace = true
 
-<<<<<<< HEAD
-=======
-[features]
-default = ["all-methods"]
-all-methods = ["affinidi-did-resolver-cache-sdk/did-methods"]
-# WebVH uses data-integrity to resolve VerificationMethod for Verification Proofs
-# Causing a cyclic dependency
-exclude-webvh = ["affinidi-did-resolver-cache-sdk/did-cheqd"]
->>>>>>> bfc91941
-
 [dependencies]
 affinidi-did-resolver-cache-sdk = { workspace = true }
 
 affinidi-secrets-resolver.workspace = true
 affinidi-did-common.workspace = true
-<<<<<<< HEAD
-
-=======
->>>>>>> bfc91941
 chrono = { version = "0.4", features = ["serde"] }
 ed25519-dalek = "2.2"
 multibase = "0.9"

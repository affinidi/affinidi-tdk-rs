--- conflicted
+++ resolved
@@ -30,16 +30,6 @@
 fn test_first_log_entry_verify_signature() {
     let first_log_entry = load_test_file("tests/test_vectors/first_log_entry_verify_full.jsonl");
 
-<<<<<<< HEAD
-    let first_log_entry: LogEntry =
-        serde_json::from_str(&first_log_entry).expect("Failed to parse first log entry JSON");
-
-    let signed_document: SignedDocument = (&first_log_entry)
-        .try_into()
-        .expect("Failed to convert LogEntry to SignedDocument");
-
-    assert!(verify_data(&signed_document).is_ok());
-=======
     let mut first_log_entry =
         serde_json::to_value(&first_log_entry).expect("Failed to parse first log entry JSON");
 
@@ -57,7 +47,6 @@
         .remove("proof");
 
     assert!(verify_data(&first_log_entry, None, &proof).is_ok());
->>>>>>> 322340a2
 }
 
 #[test]
@@ -65,16 +54,6 @@
     let first_log_entry =
         load_test_file("tests/test_vectors/first_log_entry_verify_tampered.jsonl");
 
-<<<<<<< HEAD
-    let first_log_entry: LogEntry =
-        serde_json::from_str(&first_log_entry).expect("Failed to parse first log entry JSON");
-
-    let signed_document: SignedDocument = (&first_log_entry)
-        .try_into()
-        .expect("Failed to convert LogEntry to SignedDocument");
-
-    assert!(verify_data(&signed_document).is_err());
-=======
     let mut first_log_entry =
         serde_json::to_value(&first_log_entry).expect("Failed to parse first log entry JSON");
 
@@ -92,7 +71,6 @@
         .remove("proof");
 
     assert!(verify_data(&first_log_entry, None, &proof).is_err());
->>>>>>> 322340a2
 }
 
 #[test]

--- conflicted
+++ resolved
@@ -38,21 +38,6 @@
         };
 
         // Generate Signature
-<<<<<<< HEAD
-        DataIntegrityProof::sign_jcs_data(&mut doc_to_sign, secret, None).map_err(|e| {
-            DIDWebVHError::SCIDError(format!(
-                "Couldn't generate Data Integrity Proof for LogEntry. Reason: {e}",
-            ))
-        })?;
-
-        // Save proof to collection
-        if let Some(proof) = &doc_to_sign.proof {
-            witness_proofs
-                .add_proof(&log_entry.version_id, proof, false)
-                .map_err(|e| {
-                    DIDWebVHError::WitnessProofError(format!("Error adding proof: {e}"))
-                })?;
-=======
         let proof =
             DataIntegrityProof::sign_jcs_data(&log_entry, None, secret, None).map_err(|e| {
                 DIDWebVHError::SCIDError(format!(
@@ -65,7 +50,6 @@
         witness_proofs
             .add_proof(&log_entry.version_id, &proof, false)
             .map_err(|e| DIDWebVHError::WitnessProofError(format!("Error adding proof: {}", e)))?;
->>>>>>> 322340a2
 
         println!(
             "{}{}{}{}{}",

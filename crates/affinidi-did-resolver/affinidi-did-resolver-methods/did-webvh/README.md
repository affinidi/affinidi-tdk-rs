# Affinidi WebVH DID moved to didwebvh-rs

This crate has been donated to the
[Decentralized Identity Foundation](https://identity.foundation/)

Please find the Rust WebVH DID implementation here:

<<<<<<< HEAD
This implementation is part of the [affinidi-did-resolver](https://github.com/affinidi/affinidi-tdk-rs/tree/main/crates/affinidi-did-resolver)
and works with the [Rust SSI Library](https://github.com/spruceid/ssi/)

A helpful implementation site is the [webvh DID Method Information](https://didwebvh.info/)
site

## [Change log](../../CHANGELOG.md)

## Features

- [x] Create a did:webvh LogEntry and DID Document
- [x] Resolve a did:webvh method
- [x] Validate webvh LogEntries to v1.0 specification
- [x] Update webvh DID
- [x] Revoke webvh DID
- [x] Witness webvh DID
- [x] Migration of DID (portability)
- [x] Validate witness information

## Usage

Add this to your `Cargo.toml`:

```toml
[dependencies]
did-webvh = "0.1.7"
```

Then:

```rust
use did_webvh::DIDWebVHState;

let mut webvh = DIDWebVHState::default();

// Load LogEntries from a file
webvh.load_log_entries_from_file("did.jsonl")?;
```

## Everyone likes a wizard

Getting started with webvh at first can be daunting given the complexity of the
specification and supporting infrastructure such as witness and watcher nodes.

To help with getting started, a wizard for webvh has been created to help you.

To run this wizard, you need to have [Rust](https://www.rust-lang.org/)
installed on your machine.

```Bash
cargo run --example wizard -- --help
```

> ***WARNING:*** *This wizard will generate secrets locally on your machine, and
display the secret on the screen.*
>
> **The wizard is meant for demonstration purposes only. Use in a production
environment is not recommended.**

### Default Wizard Files

`did.jsonl` is the default webvh LogEntry file that the wizard will create.

`did-witness.json` where Witness Proofs are saved.

`did.jsonl-secrets` is the default file containing key secrets

## Is webvh performant?

There is a lot going on with the webvh DID method. A lot of keys, signing and
validations

Depending on how often you are creating LogEntries, number of witnesses etc can
have a big impact on performance.

To help with testing different usage scenario's, there is an example tool that can
help you with testing real-world performance of the webvh method.

To get options for the `generate_history` performance tool, run:

```Bash
cargo run --release --example generate_history -- --help
```

For example, to generate 200 LogEntries with 10 witnesses each, you can run:

```Bash
cargo run --release --example generate_histroy -- -c 200 -w 10
```

This tool will generate the output to

- did.jsonl (LogEntries)
- did-witness.json (Witness Proofs)

## License

Licensed under:

- Apache License, Version 2.0, ([LICENSE-APACHE](LICENSE-APACHE) or <https://www.apache.org/licenses/LICENSE-2.0>)
=======
* [crates.io](https://crates.io/crates/didwebvh-rs)
* [GitHub](https://github.com/decentralized-identity/didwebvh-rs)
>>>>>>> 2df28b6f
<|MERGE_RESOLUTION|>--- conflicted
+++ resolved
@@ -5,108 +5,5 @@
 
 Please find the Rust WebVH DID implementation here:
 
-<<<<<<< HEAD
-This implementation is part of the [affinidi-did-resolver](https://github.com/affinidi/affinidi-tdk-rs/tree/main/crates/affinidi-did-resolver)
-and works with the [Rust SSI Library](https://github.com/spruceid/ssi/)
-
-A helpful implementation site is the [webvh DID Method Information](https://didwebvh.info/)
-site
-
-## [Change log](../../CHANGELOG.md)
-
-## Features
-
-- [x] Create a did:webvh LogEntry and DID Document
-- [x] Resolve a did:webvh method
-- [x] Validate webvh LogEntries to v1.0 specification
-- [x] Update webvh DID
-- [x] Revoke webvh DID
-- [x] Witness webvh DID
-- [x] Migration of DID (portability)
-- [x] Validate witness information
-
-## Usage
-
-Add this to your `Cargo.toml`:
-
-```toml
-[dependencies]
-did-webvh = "0.1.7"
-```
-
-Then:
-
-```rust
-use did_webvh::DIDWebVHState;
-
-let mut webvh = DIDWebVHState::default();
-
-// Load LogEntries from a file
-webvh.load_log_entries_from_file("did.jsonl")?;
-```
-
-## Everyone likes a wizard
-
-Getting started with webvh at first can be daunting given the complexity of the
-specification and supporting infrastructure such as witness and watcher nodes.
-
-To help with getting started, a wizard for webvh has been created to help you.
-
-To run this wizard, you need to have [Rust](https://www.rust-lang.org/)
-installed on your machine.
-
-```Bash
-cargo run --example wizard -- --help
-```
-
-> ***WARNING:*** *This wizard will generate secrets locally on your machine, and
-display the secret on the screen.*
->
-> **The wizard is meant for demonstration purposes only. Use in a production
-environment is not recommended.**
-
-### Default Wizard Files
-
-`did.jsonl` is the default webvh LogEntry file that the wizard will create.
-
-`did-witness.json` where Witness Proofs are saved.
-
-`did.jsonl-secrets` is the default file containing key secrets
-
-## Is webvh performant?
-
-There is a lot going on with the webvh DID method. A lot of keys, signing and
-validations
-
-Depending on how often you are creating LogEntries, number of witnesses etc can
-have a big impact on performance.
-
-To help with testing different usage scenario's, there is an example tool that can
-help you with testing real-world performance of the webvh method.
-
-To get options for the `generate_history` performance tool, run:
-
-```Bash
-cargo run --release --example generate_history -- --help
-```
-
-For example, to generate 200 LogEntries with 10 witnesses each, you can run:
-
-```Bash
-cargo run --release --example generate_histroy -- -c 200 -w 10
-```
-
-This tool will generate the output to
-
-- did.jsonl (LogEntries)
-- did-witness.json (Witness Proofs)
-
-## License
-
-Licensed under:
-
-- Apache License, Version 2.0, ([LICENSE-APACHE](LICENSE-APACHE) or <https://www.apache.org/licenses/LICENSE-2.0>)
-=======
 * [crates.io](https://crates.io/crates/didwebvh-rs)
-* [GitHub](https://github.com/decentralized-identity/didwebvh-rs)
->>>>>>> 2df28b6f
+* [GitHub](https://github.com/decentralized-identity/didwebvh-rs)
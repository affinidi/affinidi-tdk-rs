/*!
*   Webvh utilizes Log Entries for each version change of the DID Document.
*/
use crate::{DIDWebVHError, parameters::Parameters, witness::Witnesses};
<<<<<<< HEAD
use affinidi_data_integrity::{
    DataIntegrityProof, SignedDocument, SigningDocument, verification_proof::verify_data,
};
use base58::ToBase58;
=======
use affinidi_data_integrity::{DataIntegrityProof, verification_proof::verify_data};
use multibase::Base;
>>>>>>> 322340a2
use multihash::Multihash;
use serde::{Deserialize, Serialize};
use serde_json::Value;
use serde_json_canonicalizer::to_string;
use sha2::{Digest, Sha256};
use std::{fs::OpenOptions, io::Write};
use tracing::debug;

pub mod read;

/// Resolved Document MetaData
/// Returned as reolved Document MetaData on a successful resolve
#[derive(Clone, Debug, Default, Serialize, Deserialize)]
#[serde(rename_all = "camelCase")]
pub struct MetaData {
    pub version_id: String,
    pub version_time: String,
    pub created: String,
    pub updated: String,
    pub scid: String,
    pub portable: bool,
    pub deactivated: bool,
    pub witness: Option<Witnesses>,
    pub watchers: Option<Vec<String>>,
}

/// Each version of the DID gets a new log entry
/// [Log Entries](https://identity.foundation/didwebvh/v1.0/#the-did-log-file)
#[derive(Clone, Debug, Deserialize, Serialize)]
#[serde(rename_all = "camelCase")]
pub struct LogEntry {
    /// format integer-prev_hash
    pub version_id: String,

    /// ISO 8601 date format
    pub version_time: String,

    /// configuration options from the controller
    pub parameters: Parameters,

    /// DID document
    pub state: Value,

    /// Data Integrity Proof
    #[serde(skip_serializing_if = "Vec::is_empty", default)]
    pub proof: Vec<DataIntegrityProof>,
}

impl LogEntry {
    /// Append a valid LogEntry to a file
    pub fn save_to_file(&self, file_path: &str) -> Result<(), DIDWebVHError> {
        let mut file = OpenOptions::new()
            .create(true)
            .append(true)
            .open(file_path)
            .map_err(|e| {
                DIDWebVHError::LogEntryError(format!("Couldn't open file {file_path}: {e}"))
            })?;

        file.write_all(
            serde_json::to_string(self)
                .map_err(|e| {
                    DIDWebVHError::LogEntryError(format!(
                        "Couldn't serialize LogEntry to JSON. Reason: {e}",
                    ))
                })?
                .as_bytes(),
        )
        .map_err(|e| {
            DIDWebVHError::LogEntryError(format!(
                "Couldn't append LogEntry to file({file_path}). Reason: {e}",
            ))
        })?;
        file.write_all("\n".as_bytes()).map_err(|e| {
            DIDWebVHError::LogEntryError(format!(
                "Couldn't append LogEntry to file({file_path}). Reason: {e}",
            ))
        })?;

        Ok(())
    }

    /// Generates a SCID from a preliminary LogEntry
    /// This only needs to be called once when the DID is first created.
    pub(crate) fn generate_scid(&self) -> Result<String, DIDWebVHError> {
        self.generate_log_entry_hash().map_err(|e| {
            DIDWebVHError::SCIDError(format!(
                "Couldn't generate SCID from preliminary LogEntry. Reason: {e}",
            ))
        })
    }

    /// Calculates a Log Entry hash
    pub fn generate_log_entry_hash(&self) -> Result<String, DIDWebVHError> {
        let jcs = to_string(self).map_err(|e| {
            DIDWebVHError::SCIDError(format!("Couldn't generate JCS from LogEntry. Reason: {e}",))
        })?;
        debug!("JCS for LogEntry hash: {}", jcs);

        // SHA_256 code = 0x12, length of SHA256 is 32 bytes
        let hash_encoded = Multihash::<32>::wrap(0x12, Sha256::digest(jcs.as_bytes()).as_slice())
            .map_err(|e| {
            DIDWebVHError::SCIDError(format!(
                "Couldn't create multihash encoding for LogEntry. Reason: {e}",
            ))
        })?;
        Ok(hash_encoded.to_bytes().to_base58())
    }

    pub fn validate_witness_proof(
        &self,
        witness_proof: &DataIntegrityProof,
    ) -> Result<bool, DIDWebVHError> {
<<<<<<< HEAD
        // Create a SigningDocument from the LogEntry
        let mut signing_doc: SignedDocument = self.try_into()?;
        signing_doc.proof = Some(witness_proof.clone());
        signing_doc.extra.insert(
            "proof".to_string(),
            serde_json::to_value(&self.proof).map_err(|e| {
                DIDWebVHError::ParametersError(format!(
                    "Couldn't serialize LogEntry Proof to JSON Value: {e}",
                ))
            })?,
        );

        // Verify the Data Integrity Proof against the Signing Document
        verify_data(&signing_doc).map_err(|e| {
            DIDWebVHError::LogEntryError(format!("Data Integrity Proof verification failed: {e}"))
=======
        // Verify the Data Integrity Proof against the Signing Document
        verify_data(&self, None, witness_proof).map_err(|e| {
            DIDWebVHError::LogEntryError(format!("Data Integrity Proof verification failed: {}", e))
>>>>>>> 322340a2
        })?;

        Ok(true)
    }

    /// Splits the version number and the version hash for a DID versionId
    pub fn get_version_id_fields(&self) -> Result<(u32, String), DIDWebVHError> {
        LogEntry::parse_version_id_fields(&self.version_id)
    }

    /// Splits the version number and the version hash for a DID versionId
    pub fn parse_version_id_fields(version_id: &str) -> Result<(u32, String), DIDWebVHError> {
        let Some((id, hash)) = version_id.split_once('-') else {
            return Err(DIDWebVHError::ValidationError(format!(
                "versionID ({version_id}) doesn't match format <int>-<hash>",
            )));
        };
        let id = id.parse::<u32>().map_err(|e| {
            DIDWebVHError::ValidationError(
                format!("Failed to parse version ID ({id}) as u32: {e}",),
            )
        })?;
        Ok((id, hash.to_string()))
    }
<<<<<<< HEAD
}

/// Converts a log entry to the Signing Document format.
/// Allowing a LogEntry to be signed
impl TryFrom<&LogEntry> for SigningDocument {
    type Error = DIDWebVHError;

    fn try_from(log_entry: &LogEntry) -> Result<Self, Self::Error> {
        let mut signing = SigningDocument {
            extra: HashMap::new(),
            proof: None,
        };

        signing.extra.insert(
            "versionId".to_string(),
            log_entry.version_id.to_owned().into(),
        );

        signing.extra.insert(
            "versionTime".to_string(),
            log_entry.version_time.to_owned().into(),
        );

        signing.extra.insert(
            "parameters".to_string(),
            serde_json::to_value(&log_entry.parameters).map_err(|e| {
                DIDWebVHError::ParametersError(format!(
                    "Couldn't serialize Paramaters to JSON Value: {e}",
                ))
            })?,
        );

        signing
            .extra
            .insert("state".to_string(), log_entry.state.clone());

        // If proof already exists in the document, then add it to extra as a signature will be
        // created from it
        if !log_entry.proof.is_empty() {
            signing.extra.insert(
                "proof".to_string(),
                serde_json::to_value(&log_entry.proof).map_err(|e| {
                    DIDWebVHError::ParametersError(format!(
                        "Couldn't serialize LogEntry Proof to JSON Value: {e}",
                    ))
                })?,
            );
        }

        Ok(signing)
    }
}

/// Converts a signed log entry to the Signed Document format.
/// Allowing a LogEntry to be verified
impl TryFrom<&LogEntry> for SignedDocument {
    type Error = DIDWebVHError;

    fn try_from(log_entry: &LogEntry) -> Result<Self, Self::Error> {
        let mut signing = SignedDocument {
            extra: HashMap::new(),
            proof: log_entry.proof.first().cloned(),
        };

        signing.extra.insert(
            "versionId".to_string(),
            log_entry.version_id.to_owned().into(),
        );

        signing.extra.insert(
            "versionTime".to_string(),
            log_entry.version_time.to_owned().into(),
        );

        signing.extra.insert(
            "parameters".to_string(),
            serde_json::to_value(&log_entry.parameters).map_err(|e| {
                DIDWebVHError::ParametersError(format!(
                    "Couldn't serialize Paramaters to JSON Value: {e}",
                ))
            })?,
        );

        signing
            .extra
            .insert("state".to_string(), log_entry.state.clone());

        Ok(signing)
    }
=======
>>>>>>> 322340a2
}<|MERGE_RESOLUTION|>--- conflicted
+++ resolved
@@ -2,15 +2,8 @@
 *   Webvh utilizes Log Entries for each version change of the DID Document.
 */
 use crate::{DIDWebVHError, parameters::Parameters, witness::Witnesses};
-<<<<<<< HEAD
-use affinidi_data_integrity::{
-    DataIntegrityProof, SignedDocument, SigningDocument, verification_proof::verify_data,
-};
-use base58::ToBase58;
-=======
 use affinidi_data_integrity::{DataIntegrityProof, verification_proof::verify_data};
 use multibase::Base;
->>>>>>> 322340a2
 use multihash::Multihash;
 use serde::{Deserialize, Serialize};
 use serde_json::Value;
@@ -124,27 +117,9 @@
         &self,
         witness_proof: &DataIntegrityProof,
     ) -> Result<bool, DIDWebVHError> {
-<<<<<<< HEAD
-        // Create a SigningDocument from the LogEntry
-        let mut signing_doc: SignedDocument = self.try_into()?;
-        signing_doc.proof = Some(witness_proof.clone());
-        signing_doc.extra.insert(
-            "proof".to_string(),
-            serde_json::to_value(&self.proof).map_err(|e| {
-                DIDWebVHError::ParametersError(format!(
-                    "Couldn't serialize LogEntry Proof to JSON Value: {e}",
-                ))
-            })?,
-        );
-
-        // Verify the Data Integrity Proof against the Signing Document
-        verify_data(&signing_doc).map_err(|e| {
-            DIDWebVHError::LogEntryError(format!("Data Integrity Proof verification failed: {e}"))
-=======
         // Verify the Data Integrity Proof against the Signing Document
         verify_data(&self, None, witness_proof).map_err(|e| {
             DIDWebVHError::LogEntryError(format!("Data Integrity Proof verification failed: {}", e))
->>>>>>> 322340a2
         })?;
 
         Ok(true)
@@ -169,96 +144,4 @@
         })?;
         Ok((id, hash.to_string()))
     }
-<<<<<<< HEAD
-}
-
-/// Converts a log entry to the Signing Document format.
-/// Allowing a LogEntry to be signed
-impl TryFrom<&LogEntry> for SigningDocument {
-    type Error = DIDWebVHError;
-
-    fn try_from(log_entry: &LogEntry) -> Result<Self, Self::Error> {
-        let mut signing = SigningDocument {
-            extra: HashMap::new(),
-            proof: None,
-        };
-
-        signing.extra.insert(
-            "versionId".to_string(),
-            log_entry.version_id.to_owned().into(),
-        );
-
-        signing.extra.insert(
-            "versionTime".to_string(),
-            log_entry.version_time.to_owned().into(),
-        );
-
-        signing.extra.insert(
-            "parameters".to_string(),
-            serde_json::to_value(&log_entry.parameters).map_err(|e| {
-                DIDWebVHError::ParametersError(format!(
-                    "Couldn't serialize Paramaters to JSON Value: {e}",
-                ))
-            })?,
-        );
-
-        signing
-            .extra
-            .insert("state".to_string(), log_entry.state.clone());
-
-        // If proof already exists in the document, then add it to extra as a signature will be
-        // created from it
-        if !log_entry.proof.is_empty() {
-            signing.extra.insert(
-                "proof".to_string(),
-                serde_json::to_value(&log_entry.proof).map_err(|e| {
-                    DIDWebVHError::ParametersError(format!(
-                        "Couldn't serialize LogEntry Proof to JSON Value: {e}",
-                    ))
-                })?,
-            );
-        }
-
-        Ok(signing)
-    }
-}
-
-/// Converts a signed log entry to the Signed Document format.
-/// Allowing a LogEntry to be verified
-impl TryFrom<&LogEntry> for SignedDocument {
-    type Error = DIDWebVHError;
-
-    fn try_from(log_entry: &LogEntry) -> Result<Self, Self::Error> {
-        let mut signing = SignedDocument {
-            extra: HashMap::new(),
-            proof: log_entry.proof.first().cloned(),
-        };
-
-        signing.extra.insert(
-            "versionId".to_string(),
-            log_entry.version_id.to_owned().into(),
-        );
-
-        signing.extra.insert(
-            "versionTime".to_string(),
-            log_entry.version_time.to_owned().into(),
-        );
-
-        signing.extra.insert(
-            "parameters".to_string(),
-            serde_json::to_value(&log_entry.parameters).map_err(|e| {
-                DIDWebVHError::ParametersError(format!(
-                    "Couldn't serialize Paramaters to JSON Value: {e}",
-                ))
-            })?,
-        );
-
-        signing
-            .extra
-            .insert("state".to_string(), log_entry.state.clone());
-
-        Ok(signing)
-    }
-=======
->>>>>>> 322340a2
 }
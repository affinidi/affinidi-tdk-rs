/*!
*   DID method for Web with Verifiable History
*   See [WebVH Spec](https://identity.foundation/didwebvh/v1.0)
*/

use crate::{
    log_entry::{LogEntry, MetaData},
    log_entry_state::{LogEntryState, LogEntryValidationStatus},
    parameters::Parameters,
    witness::proofs::WitnessProofCollection,
};
use affinidi_data_integrity::DataIntegrityProof;
use affinidi_secrets_resolver::secrets::Secret;
use chrono::Utc;
use serde_json::Value;
use thiserror::Error;
use tracing::debug;

pub mod log_entry;
pub mod log_entry_state;
pub mod parameters;
pub mod resolve;
pub mod url;
pub mod validate;
pub mod witness;

pub const SCID_HOLDER: &str = "{SCID}";

/// Error types for WebVH method
#[derive(Error, Debug)]
pub enum DIDWebVHError {
    #[error("DeactivatedError: {0}")]
    DeactivatedError(String),
    #[error("DIDError: {0}")]
    DIDError(String),
    #[error("Invalid method identifier: {0}")]
    InvalidMethodIdentifier(String),
    #[error("LogEntryError: {0}")]
    LogEntryError(String),
    #[error("DID Query NotFound")]
    NotFound,
    #[error("NotImplemented: {0}")]
    NotImplemented(String),
    #[error("ParametersError: {0}")]
    ParametersError(String),
    #[error("SCIDError: {0}")]
    SCIDError(String),
    #[error("ServerError: {0}")]
    ServerError(String),
    #[error("UnsupportedMethod: Must be did:webvh")]
    UnsupportedMethod,
    /// There was an error in validating the DID
    #[error("ValidationError: {0}")]
    ValidationError(String),
    /// An error occurred while working with Witness Proofs
    #[error("WitnessProofError: {0}")]
    WitnessProofError(String),
}

/// Information relating to a webvh DID
#[derive(Debug, Default)]
pub struct DIDWebVHState {
    pub log_entries: Vec<LogEntryState>,
    pub witness_proofs: WitnessProofCollection,
}

impl DIDWebVHState {
    /// Convenience method to load LogEntries from a file, will ensure default state is set
    /// NOTE: NO WEBVH VALIDATION IS DONE HERE
    pub fn load_log_entries_from_file(&mut self, file_path: &str) -> Result<(), DIDWebVHError> {
        for log_entry in LogEntry::load_from_file(file_path)? {
            self.log_entries.push(LogEntryState {
                log_entry: log_entry.clone(),
                metadata: MetaData::default(),
                version_number: log_entry.get_version_id_fields()?.0,
                validation_status: LogEntryValidationStatus::NotValidated,
                validated_parameters: Parameters::default(),
            });
        }
        Ok(())
    }

    /// Convenience method to load WitnessProofs from a file, will ensure default state is set
    /// NOTE: NO WEBVH VALIDATION IS DONE HERE
    /// NOTE: Not all DIDs will have witness proofs, so this is optional
    pub fn load_witness_proofs_from_file(&mut self, file_path: &str) {
        if let Ok(proofs) = WitnessProofCollection::read_from_file(file_path) {
            self.witness_proofs = proofs;
        }
    }

    /// Creates a new LogEntry
    /// version_time is optional, if not provided, current time will be used
    /// document is the DID Document as a JSON Value
    /// parameters are the Parameters for the Log Entry (Full set of parameters)
    /// signing_key is the Secret used to sign the Log Entry
    ///   NOTE: A diff comparison to previous parameters is automatically done
    /// signing_key is the Secret used to sign the Log Entry
    pub fn create_log_entry(
        &mut self,
        version_time: Option<String>,
        document: &Value,
        parameters: &Parameters,
        signing_key: &Secret,
    ) -> Result<Option<&LogEntryState>, DIDWebVHError> {
        let now = Utc::now();

        // Create a VerificationMethod ID from the first updatekey
        if let Some(Some(value)) = &parameters.update_keys
            && !parameters.deactivated
        {
            let vm_id = if let Some(key) = value.iter().next() {
                // Create a VerificationMethod ID from the first update key
                ["did:key:", key, "#", key].concat()
            } else {
                return Err(DIDWebVHError::SCIDError(
                    "No update keys provided in parameters".to_string(),
                ));
            };
            // Check that the vm_id matches the secret key id
            if signing_key.id != vm_id {
                return Err(DIDWebVHError::SCIDError(format!(
                    "Secret key ID {} does not match VerificationMethod ID {}",
                    signing_key.id, vm_id
                )));
            }
        } else if parameters.deactivated {
            // This is the last LogEntry for a deactivated Entry
            // Do nothing
        } else {
            return Err(DIDWebVHError::SCIDError(
                "No update keys provided in parameters".to_string(),
            ));
        }

        let last_log_entry = self.log_entries.last();

        let mut log_entry = if let Some(last_log_entry) = last_log_entry {
            // Utilizes the previous LogEntry for some info

            debug!(
                "previous.validated parameters: {:#?}",
                last_log_entry.validated_parameters
            );
            LogEntry {
                version_id: last_log_entry.log_entry.version_id.clone(),
                version_time: version_time.unwrap_or_else(|| {
                    Utc::now().to_rfc3339_opts(chrono::SecondsFormat::Secs, true)
                }),
                // Only use the difference of the parameters
                parameters: last_log_entry.validated_parameters.diff(parameters)?,
                state: document.clone(),
                proof: Vec::new(),
            }
        } else {
            // First LogEntry so we need to set up a few things first
            // Ensure SCID field is set correctly

            let mut log_entry = LogEntry {
                version_id: SCID_HOLDER.to_string(),
                version_time: version_time
                    .unwrap_or_else(|| now.to_rfc3339_opts(chrono::SecondsFormat::Secs, true)),
                parameters: parameters.clone(),
                state: document.clone(),
                proof: Vec::new(),
            };
            log_entry.parameters.scid = Some(SCID_HOLDER.to_string());

            // Create the SCID from the first log entry
            let scid = log_entry.generate_scid()?;
            //
            // Replace all instances of {SCID} with the actual SCID
            let le_str = serde_json::to_string(&log_entry).map_err(|e| {
                DIDWebVHError::SCIDError(format!(
                    "Couldn't serialize LogEntry to JSON. Reason: {e}",
                ))
            })?;

            serde_json::from_str(&le_str.replace(SCID_HOLDER, &scid)).map_err(|e| {
                DIDWebVHError::SCIDError(format!(
                    "Couldn't deserialize LogEntry from SCID conversion. Reason: {e}",
                ))
            })?
        };

        // Create the entry hash for this Log Entry
        let entry_hash = log_entry.generate_log_entry_hash().map_err(|e| {
            DIDWebVHError::SCIDError(format!(
                "Couldn't generate entryHash for first LogEntry. Reason: {e}",
            ))
        })?;

        let (created, scid, portable, validated_parameters) =
            if let Some(last_entry) = last_log_entry {
                // Increment the version-id if NOT first LogEntry
                let (current_id, _) = log_entry.get_version_id_fields()?;
                log_entry.version_id = [&(current_id + 1).to_string(), "-", &entry_hash].concat();
                if let Some(first_entry) = self.log_entries.first() {
                    let Some(scid) = first_entry.log_entry.parameters.scid.clone() else {
                        return Err(DIDWebVHError::LogEntryError(
                            "First LogEntry does not have a SCID!".to_string(),
                        ));
                    };
                    (
                        first_entry.log_entry.version_time.clone(),
                        scid,
                        first_entry
                            .log_entry
                            .parameters
                            .portable
                            .unwrap_or_default(),
                        log_entry
                            .parameters
                            .validate(Some(&last_entry.validated_parameters))?,
                    )
                } else {
                    return Err(DIDWebVHError::LogEntryError(
                        "Expected a First LogEntry, but none exist!".to_string(),
                    ));
                }
            } else {
                // First LogEntry
                log_entry.version_id = ["1-", &entry_hash].concat();
                let Some(scid) = log_entry.parameters.scid.clone() else {
                    return Err(DIDWebVHError::LogEntryError(
                        "First LogEntry does not have a SCID!".to_string(),
                    ));
                };

                let mut validated_params = log_entry.parameters.clone();
                validated_params.active_witness = log_entry.parameters.witness.clone();
                (
                    log_entry.version_time.clone(),
                    scid,
                    log_entry.parameters.portable.unwrap_or_default(),
                    validated_params,
                )
            };

        // Generate the proof for the log entry
<<<<<<< HEAD
        let mut log_entry_unsigned: SigningDocument = (&log_entry).try_into()?;

        DataIntegrityProof::sign_jcs_data(&mut log_entry_unsigned, signing_key, None).map_err(
            |e| {
                DIDWebVHError::SCIDError(format!(
                    "Couldn't generate Data Integrity Proof for LogEntry. Reason: {e}",
                ))
            },
        )?;

        if let Some(proof) = log_entry_unsigned.proof {
            log_entry.proof.push(proof);
        } else {
            return Err(DIDWebVHError::SCIDError(
                "LogEntry proof is missing after signing".to_string(),
            ));
        }
=======
        let proof = DataIntegrityProof::sign_jcs_data(&log_entry, None, signing_key, None)
            .map_err(|e| {
                DIDWebVHError::SCIDError(format!(
                    "Couldn't generate Data Integrity Proof for LogEntry. Reason: {}",
                    e
                ))
            })?;

        log_entry.proof = Some(proof);
>>>>>>> 322340a2

        // Generate metadata for this LogEntry
        let metadata = MetaData {
            version_id: log_entry.version_id.clone(),
            version_time: log_entry.version_time.clone(),
            created,
            updated: log_entry.version_time.clone(),
            deactivated: parameters.deactivated,
            portable,
            scid,
            watchers: if let Some(Some(watchers)) = &parameters.watchers {
                Some(watchers.clone())
            } else {
                None
            },
            witness: if let Some(Some(witnesses)) = &parameters.active_witness {
                Some(witnesses.clone())
            } else {
                None
            },
        };

        let id_number = log_entry.get_version_id_fields()?.0;
        self.log_entries.push(LogEntryState {
            log_entry,
            metadata,
            version_number: id_number,
            validation_status: LogEntryValidationStatus::Ok,
            validated_parameters,
        });

        Ok(self.log_entries.last())
    }
}

#[cfg(test)]
mod tests {
    use crate::parameters::Parameters;

    #[test]
    fn check_serialization_field_action() {
        let watchers = vec!["did:webvh:watcher1".to_string()];
        let params = Parameters {
            pre_rotation_active: false,
            method: None,
            scid: None,
            update_keys: None,
            active_update_keys: Vec::new(),
            portable: None,
            next_key_hashes: None,
            witness: Some(None),
            active_witness: Some(None),
            watchers: Some(Some(watchers)),
            deactivated: false,
            ttl: None,
        };

        let parsed = serde_json::to_value(&params).expect("Couldn't parse parameters");
        let pretty = serde_json::to_string_pretty(&params).expect("Couldn't parse parameters");

        println!("Parsed: {pretty}");

        assert_eq!(parsed.get("next_key_hashes"), None);
        assert!(parsed.get("witness").is_some_and(|s| s.is_null()));
        assert!(parsed.get("watchers").is_some_and(|s| s.is_array()));
    }
}<|MERGE_RESOLUTION|>--- conflicted
+++ resolved
@@ -238,25 +238,6 @@
             };
 
         // Generate the proof for the log entry
-<<<<<<< HEAD
-        let mut log_entry_unsigned: SigningDocument = (&log_entry).try_into()?;
-
-        DataIntegrityProof::sign_jcs_data(&mut log_entry_unsigned, signing_key, None).map_err(
-            |e| {
-                DIDWebVHError::SCIDError(format!(
-                    "Couldn't generate Data Integrity Proof for LogEntry. Reason: {e}",
-                ))
-            },
-        )?;
-
-        if let Some(proof) = log_entry_unsigned.proof {
-            log_entry.proof.push(proof);
-        } else {
-            return Err(DIDWebVHError::SCIDError(
-                "LogEntry proof is missing after signing".to_string(),
-            ));
-        }
-=======
         let proof = DataIntegrityProof::sign_jcs_data(&log_entry, None, signing_key, None)
             .map_err(|e| {
                 DIDWebVHError::SCIDError(format!(
@@ -266,7 +247,6 @@
             })?;
 
         log_entry.proof = Some(proof);
->>>>>>> 322340a2
 
         // Generate metadata for this LogEntry
         let metadata = MetaData {

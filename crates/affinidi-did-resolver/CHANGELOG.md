--- conflicted
+++ resolved
@@ -2,7 +2,6 @@
 
 ## Changelog history
 
-<<<<<<< HEAD
 ### July 2025
 
 ## DID webvh method (0.1.7)
@@ -10,7 +9,7 @@
 * **BREAKING CHANGE:** webvh v1.0 spec changes parameters definition
   * empty arrays and objects replaces null values
 * **TESTS:** Additional tests added for complete testing of Parameters Differentials
-=======
+
 ### 14th July 2025
 
 ## DID example method (0.5.4)
@@ -22,7 +21,6 @@
 
 * **MAINTENANCE:** Updating crate dependencies
 * **MAINTENANCE:** Fixing rust lint warnings
->>>>>>> 214b807a
 
 ### 11th July 2025
 

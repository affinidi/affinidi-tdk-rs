# Affinidi Trust Network - Affinidi DID Resolver

## Changelog history

<<<<<<< HEAD
### 22nd April 2025 (affinidi-did-resolver-cache-sdk, affinidi-did-resolver-server)

* MAINTENANCE: Updating crate dependencies and including updated `did-peer` crate.
=======
### 22nd April 2025 did-peer (release 0.6.1)

* FEATURE: Array of `serviceEndpoint` supported in service definitions
>>>>>>> 7b7583da

### 22nd April 2025 did-peer (release 0.6.0)

* FEATURE: Service definitions didn't support specific id's, added defined id's to Services
  * This is useful where you need to have a named service id, for example DID Authentication service
* FEATURE: ServiceEndpoint definition can now support a simple URI instead of just JSON Object
  * Allows for simpler URI's for services that do not need complex definitions
* Crate dependencies updated to latest versions

### 19th March 2025 (release 0.5.1)

* FIX: did_example feature resulted in a build error

### 19th March 2025 (release 0.5.0)

* MAINTENANCE: Crates updated
* CHANGE: Hashing functions streamlined and changed from blake3 to highway
  * Includes HashMap usage (using aHash)
* BREAKING Changes:
  * Config option with_max_did_size_in_kb --> with_max_did_size_in_bytes
  * Hash key used changed from String to u128

NOTE:
Network Performance has increased by approx 82% in this release

### 4th March 2025 (release 0.4.1)

* Fixing release issues to crates.io

### 4th March 2025 (release 0.4.0)

* MAINTENANCE: Crates updated
* Added Minimum Supported Rust Version 1.85
* Breaking Change: ClientConfig and ClientConfigBuilder renamed
  * ClientConfig --> DIDCacheConfig
  * ClientConfigBuilder --> DIDCacheConfigBuilder
  
### 22nd February 2025 (release 0.3.0)

* MAINTENANCE: Rust 2024 Edition enabled by default (2021 --> 2024)
* MAINTENANCE: Crates updated
* UPDATE: affinidi-did-resolver-cache-sdk
  * tokio-tungstenite removed and replaced via web-socket crate
  * Enables better low level error handling of the WebSocket. Especially when a device sleeps and detecting the WebSocket Channel has been closed.

### 12th February 2025 (release 0.2.9)

* FIX: SDK Network loop would not exit when the MPSC Channel was closed.
* MAINTENANCE: Crates updated

### 30th January 2025 (release 0.2.8)

* FEATURE: add_did_document() added to manually load DID Documents into the cache.
  * Can be used when you want to pre-load a DID Document or for testing purposes load non-public documents
* MAINTENANCE: Crates updated (rand 0.8 --> 0.9)

### 23rd January 2025 (release 0.2.5)

* Updating crates
* Added did:example method to help with local development/testing

### 7th January 2025 (release 0.2.4)

* Updating crates
  * Updated Axum framework from 0.7.x to 0.8.x

### 13th November 2024 (release 0.2.1)

* Updating crates
* Changed how keys are resolved in did:peer from multicodec to JsonWebTokens

### 5th November 2024 (release 0.2.0)

* Updating dependency crate versions
* Code cleanup on warnings
* Implement local and network features on SDK
* Added to did:key the ability to populate keyAgreement
* Added WASM support
* Added HTTP GET resolution
  * GET /did/v1/resolve/`did`
* Configuration option to enable HTTP or WebSocket routes

### 24nd September 2024 (release 0.1.12)

* Removing all logs of remote_address

### 22nd September 2024 (release 0.1.11)

* Updating crates (SSI, Tower)
* bumping minor crate versions

### 18th September 2024 (release 0.1.10)

* fix: example did-peer `generate` added a trailing `/` on the serviceEndpoint URI
* removed `did-peer` LICENCE and CHANGELOG files, all contained in the parent crate `affinidi-did-resolver`
* Bumping crate versions

### 15th September 2024 (release 0.1.9)

* clarity: Added a note regarding serviceEndpoint Id's being a URI vs a IRI (SSI Crate limitation)
  * This changes serviceEndpoint.id from `#service` to `did:peer:#service` so that it passes Uri checks
* fix: If more than a single service was specified, then this would crash due to `#service-n` not being a valid URI
  * Changed so that all serviceEndpoint Id's are `did:peer:#service` as the starting string
* update: `tokio-tungstenite` crate updated from 0.23 to 0.24

### 9th September 2024 (release 0.1.5)

* Renaming crate names
* Setting publich to true for crates.io
* Bumping crate versions

### 5th September 2024 (release 0.1.4)

* Updated crates
* did-peer added missing types and support for peer implementation type 0 (supports 0 and 2).

### 3rd September 2024 (release 0.1.3)

* Added Debug trait to ClientConfig so we can print the config elsewhere

### 2nd September 2024 (release: 0.1.2)

* tokio crate updated
* release version changed to 0.1.2
* benchmark example - warnings removed<|MERGE_RESOLUTION|>--- conflicted
+++ resolved
@@ -2,15 +2,13 @@
 
 ## Changelog history
 
-<<<<<<< HEAD
 ### 22nd April 2025 (affinidi-did-resolver-cache-sdk, affinidi-did-resolver-server)
 
 * MAINTENANCE: Updating crate dependencies and including updated `did-peer` crate.
-=======
+
 ### 22nd April 2025 did-peer (release 0.6.1)
 
 * FEATURE: Array of `serviceEndpoint` supported in service definitions
->>>>>>> 7b7583da
 
 ### 22nd April 2025 did-peer (release 0.6.0)
 

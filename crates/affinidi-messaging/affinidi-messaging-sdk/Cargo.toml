--- conflicted
+++ resolved
@@ -1,10 +1,6 @@
 [package]
 name = "affinidi-messaging-sdk"
-<<<<<<< HEAD
 version = "0.11.0"
-=======
-version = "0.10.5"
->>>>>>> b9c15289
 description = "Affinidi Messaging SDK"
 edition.workspace = true
 authors.workspace = true
@@ -50,13 +46,8 @@
     "valuable",
 ] }
 url = "2.5"
-<<<<<<< HEAD
 utf-8 = "0.7"
-uuid = { version = "1.15", features = ["v4", "fast-rng"] }
-=======
 uuid = { version = "1.16", features = ["v4", "fast-rng"] }
-web-socket = "0.7"
->>>>>>> b9c15289
 
 [dev-dependencies]
 did-peer.workspace = true

--- conflicted
+++ resolved
@@ -1,10 +1,2 @@
 [build]
-<<<<<<< HEAD
-rustflags = [
-    # "-D", "warnings",
-    "--cfg",
-    "tracing_unstable", # needed for object logging
-]
-=======
-rustflags = ["--cfg", "tracing_unstable"] # needed for object logging
->>>>>>> 45c9464b
+rustflags = ["--cfg", "tracing_unstable"] # needed for object logging